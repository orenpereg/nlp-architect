.. ---------------------------------------------------------------------------
.. Copyright 2017-2018 Intel Corporation
..
.. Licensed under the Apache License, Version 2.0 (the "License");
.. you may not use this file except in compliance with the License.
.. You may obtain a copy of the License at
..
..      http://www.apache.org/licenses/LICENSE-2.0
..
.. Unless required by applicable law or agreed to in writing, software
.. distributed under the License is distributed on an "AS IS" BASIS,
.. WITHOUT WARRANTIES OR CONDITIONS OF ANY KIND, either express or implied.
.. See the License for the specific language governing permissions and
.. limitations under the License.
.. ---------------------------------------------------------------------------

API
###

This API documentation covers each model within NLP Architect. Most modules have a
corresponding user guide section that introduces the main concepts. See this
API for specific function definitions.

.. .. csv-table::
..    :header: "Module API", "Description"
..    :widths: 20, 40
..    :delim: |
..
..    :py:mod:`nlp_architect.models` | Model architecture
..    :py:mod:`nlp_architect.layers` | Model layers
..    :py:mod:`nlp_architect.data` | Data loading and handling

``nlp_architect.models``
------------------------
.. py:module:: models

Model classes stores a list of layers describing the model. Methods are provided
to train the model weights, perform inference, and save/load the model.

.. autosummary::
   :toctree: generated/
   :nosignatures:

   nlp_architect.models.chunker.SequenceChunker
   nlp_architect.models.intent_extraction.JointSequentialIntentModel
   nlp_architect.models.intent_extraction.EncDecIntentModel
   nlp_architect.models.np2vec.NP2vec
   nlp_architect.models.np_semantic_segmentation.NpSemanticSegClassifier
   nlp_architect.models.bist_parser.BISTModel
   nlp_architect.models.memn2n_dialogue.MemN2N_Dialog
   nlp_architect.models.kvmemn2n.KVMemN2N
   nlp_architect.models.supervised_sentiment.simple_lstm
   nlp_architect.models.supervised_sentiment.one_hot_cnn


``nlp_architect.layers``
------------------------
.. py:module:: nlp_architect.layers

In addition to imported layers, the library also contains its own set of layers.
These are currently stored in the various models or related to which DL frameworks it was based on.

.. autosummary::
   :toctree: generated/
   :nosignatures:

   nlp_architect.contrib.ngraph.match_lstm.MatchLSTMCell_withAttention
   nlp_architect.contrib.ngraph.match_lstm.AnswerPointer_withAttention
   nlp_architect.contrib.ngraph.match_lstm.Dropout_Modified
   nlp_architect.contrib.ngraph.match_lstm.LookupTable
   nlp_architect.contrib.ngraph.modified_lookup_table.ModifiedLookupTable
   nlp_architect.contrib.keras.callbacks.ConllCallback


``nlp_architect.data``
----------------------
.. py:module:: nlp_architect.data

Currently datasets are distributed among the various models. In future versions of the code
these will be placed into a central repository.

.. autosummary::
    :toctree: generated/
    :nosignatures:

    nlp_architect.data.intent_datasets.IntentDataset
    nlp_architect.data.intent_datasets.TabularIntentDataset
    nlp_architect.data.intent_datasets.SNIPS
    nlp_architect.data.sequential_tagging.CONLL2000
    nlp_architect.data.sequential_tagging.SequentialTaggingDataset
    nlp_architect.data.babi_dialog.BABI_Dialog
    nlp_architect.data.wikimovies.WIKIMOVIES
<<<<<<< HEAD
    nlp_architect.data.amazon_reviews.Amazon_Reviews
=======



``nlp_architect.pipelines``
---------------------------
.. py:module:: nlp_architect.pipelines

NLP pipelines modules using models implemented from ``nlp_architect.models``.

.. autosummary::
    :toctree: generated/
    :nosignatures:

    nlp_architect.pipelines.spacy_bist.SpacyBISTParser
    nlp_architect.pipelines.spacy_np_annotator.NPAnnotator
    nlp_architect.pipelines.spacy_np_annotator.SpacyNPAnnotator



``nlp_architect.server``
------------------------
.. py:module:: server

.. autosummary::
    :toctree: generated/
    :nosignatures:

    server.serve
    server.service
>>>>>>> 0a3e3a21
<|MERGE_RESOLUTION|>--- conflicted
+++ resolved
@@ -90,10 +90,7 @@
     nlp_architect.data.sequential_tagging.SequentialTaggingDataset
     nlp_architect.data.babi_dialog.BABI_Dialog
     nlp_architect.data.wikimovies.WIKIMOVIES
-<<<<<<< HEAD
     nlp_architect.data.amazon_reviews.Amazon_Reviews
-=======
-
 
 
 ``nlp_architect.pipelines``
@@ -121,5 +118,4 @@
     :nosignatures:
 
     server.serve
-    server.service
->>>>>>> 0a3e3a21
+    server.service