#!/usr/bin/env python
# ******************************************************************************
# Copyright 2017-2018 Intel Corporation
#
# Licensed under the Apache License, Version 2.0 (the "License");
# you may not use this file except in compliance with the License.
# You may obtain a copy of the License at
#
#     http://www.apache.org/licenses/LICENSE-2.0
#
# Unless required by applicable law or agreed to in writing, software
# distributed under the License is distributed on an "AS IS" BASIS,
# WITHOUT WARRANTIES OR CONDITIONS OF ANY KIND, either express or implied.
# See the License for the specific language governing permissions and
# limitations under the License.
# ******************************************************************************

from __future__ import division
from __future__ import print_function
from __future__ import unicode_literals
from __future__ import absolute_import
from ngraph.util.persist import valid_path_append, fetch_file
from tqdm import tqdm
import numpy as np
import pickle
import itertools
import tarfile
import os
import sys
from nlp_architect.utils.generic import license_prompt


def pad_sentences(sentences, sentence_length=None, dtype=np.int32, pad_val=0.):
    """
    Pad all sentences to have the same length (number of words)
    """
    lengths = [len(sent) for sent in sentences]

    nsamples = len(sentences)
    if sentence_length is None:
        sentence_length = np.max(lengths)

    X = (np.ones((nsamples, sentence_length)) * pad_val).astype(dtype=np.int32)
    for i, sent in enumerate(sentences):
        trunc = sent[-sentence_length:]
        X[i, :len(trunc)] = trunc
    return X


def pad_stories(
        stories,
        sentence_length,
        max_story_length,
        vocab_size,
        dtype=np.int32,
        pad_val=0.,
        use_time=True):
    """
    Pad all stories to have the same number of sentences (max_story_length).
    """
    nsamples = len(stories)

    X = (
        np.ones(
            (nsamples,
             max_story_length,
             sentence_length)) *
        pad_val).astype(
            dtype=np.int32)

    for i, story in enumerate(stories):
        X[i, :len(story)] = story

    return X


class BABI_Dialog(object):
    """
    This class loads in the Facebook bAbI goal oriented dialog dataset and
    vectorizes them into user utterances, bot utterances, and answers.

    As described in: "Learning End-to-End Goal Oriented Dialog".
    https://arxiv.org/abs/1605.07683.

    For a particular task, the class will read both train and test files
    and combine the vocabulary.

    Args:
        path (str): Directory to store the dataset
        task (str): a particular task to solve (all bAbI tasks are train
            and tested separately)
        oov (bool, optional): Load test set with out of vocabulary entity words
        use_match_type (bool, optional): Flag to use match-type features
        use_time (bool, optional): Add time words to each memory, encoding when the
            memory was formed
        use_speaker_tag (bool, optional): Add speaker words to each memory
            (<BOT> or <USER>) indicating who spoke each memory.
        cache_match_type (bool, optional): Flag to save match-type features after processing
        cache_vectorized (bool, optional): Flag to save all vectorized data after processing

    Attributes:
        data_dict (dict): Dictionary containing final vectorized train, val, and test datasets
        cands (np.array): Vectorized array of potential candidate answers, encoded
        as integers, as returned by BABI_Dialog class. Shape = [num_cands, max_cand_length]
        num_cands (int): Number of potential candidate answers.
        max_cand_len (int): Maximum length of a candidate answer sentence in number of words.
        memory_size (int): Maximum number of sentences to keep in memory at any given time.
        max_utt_len (int): Maximum length of any given sentence / user utterance
        vocab_size (int): Number of unique words in the vocabulary + 2 (0 is reserved for
            a padding symbol, and 1 is reserved for OOV)
        use_match_type (bool, optional): Flag to use match-type features
        kb_ents_to_type (dict, optional): For use with match-type features, dictionary of
            entities found in the dataset mapping to their associated match-type
        kb_ents_to_cand_idxs (dict, optional): For use with match-type features, dictionary
            mapping from each entity in the  knowledge base to the set of indicies in the
            candidate_answers array that contain that entity.
        match_type_idxs (dict, optional): For use with match-type features, dictionary
            mapping from match-type to the associated fixed index of the candidate vector
            which indicated this match type.
    """
    def __init__(self, path='.', task=1, oov=False, use_match_type=False,
                 use_time=True, use_speaker_tag=True, cache_match_type=False,
                 cache_vectorized=False):
        self.url = 'http://www.thespermwhale.com/jaseweston/babi'
        self.size = 3032766
        self.filename = 'dialog-bAbI-tasks.tgz'
        self.path = path
        self.task = task - 1
        self.oov = oov
        self.use_match_type = use_match_type
        self.cache_vectorized = cache_vectorized

        self.tasks = [
            'dialog-babi-task1-API-calls-',
            'dialog-babi-task2-API-refine-',
            'dialog-babi-task3-options-',
            'dialog-babi-task4-phone-address-',
            'dialog-babi-task5-full-dialogs-',
            'dialog-babi-task6-dstc2-'
        ]

        print('Preparing bAbI-dialog dataset. Looking in ./%s' % path)

        assert task in range(
            1, 7), "given task is not in the bAbI-dialog dataset"

        print('Task is %s' % (self.tasks[self.task]))

        (self.train_file, self.dev_file, self.test_file, self.cand_file,
            self.kb_file, self.vocab_file, self.vectorized_file) = self.load_data()

        # Parse files into sets of dialogue and user/bot utterance pairs
        self.train_dialog = self.parse_dialog(
            self.train_file, use_time, use_speaker_tag)
        self.dev_dialog = self.parse_dialog(
            self.dev_file, use_time, use_speaker_tag)
        self.test_dialog = self.parse_dialog(
            self.test_file, use_time, use_speaker_tag)

        self.candidate_answers_w = self.load_candidate_answers()

        if self.use_match_type:
            self.kb_ents_to_type = self.load_kb()
            self.kb_ents_to_cand_idxs = self.create_match_maps()
        else:
            self.kb_ents_to_type = None
            self.kb_ents_to_cand_idxs = None

        self.compute_statistics()

        if self.use_match_type:
            self.encode_match_feats()

        if self.cache_vectorized and os.path.exists(self.vectorized_file):
            print('Loading cached vectorized data from: {}'.format(self.vectorized_file))
            with open(self.vectorized_file, 'rb') as f:
                (self.train, self.dev, self.test, self.cands) = pickle.load(f)

        else:
            self.train = self.vectorize_stories(self.train_dialog)
            self.dev = self.vectorize_stories(self.dev_dialog)
            self.test = self.vectorize_stories(self.test_dialog)
            self.cands = self.vectorize_cands(self.candidate_answers_w)

            if self.cache_vectorized:
                print('Caching vectorized data at {}'.format(self.vectorized_file))
                with open(self.vectorized_file, 'wb') as f:
                    pickle.dump((self.train, self.dev, self.test, self.cands), f)

        self.data_dict['train'] = {
            'memory': {
                'data': self.train[0], 'axes': ('batch', 'memory_axis', 'sentence_axis')},
            'memory_mask': {
                'data': self.train[1], 'axes': ('batch', 'memory_axis')},
            'user_utt': {
                'data': self.train[2], 'axes': ('batch', 'sentence_axis')},
            'answer': {
                'data': self.train[3], 'axes': ('batch', 'cand_axis')}}

        self.data_dict['dev'] = {
            'memory': {
                'data': self.dev[0], 'axes': ('batch', 'memory_axis', 'sentence_axis')},
            'memory_mask': {
                'data': self.dev[1], 'axes': ('batch', 'memory_axis')},
            'user_utt': {
                'data': self.dev[2], 'axes': ('batch', 'sentence_axis')},
            'answer': {
                'data': self.dev[3], 'axes': ('batch', 'cand_axis')}}

        self.data_dict['test'] = {
            'memory': {
                'data': self.test[0], 'axes': ('batch', 'memory_axis', 'sentence_axis')},
            'memory_mask': {
                'data': self.test[1], 'axes': ('batch', 'memory_axis')},
            'user_utt': {
                'data': self.test[2], 'axes': ('batch', 'sentence_axis')},
            'answer': {
                'data': self.test[3], 'axes': ('batch', 'cand_axis')}}

        # Add question-specific candidate answers if we are using match-type
        if self.use_match_type:
            self.data_dict['train']['cands_mat'] = {
                'data': self.create_cands_mat('train', cache_match_type),
                'axes': ('batch', 'cand_axis', 'REC')}
            self.data_dict['dev']['cands_mat'] = {
                'data': self.create_cands_mat('dev', cache_match_type),
                'axes': ('batch', 'cand_axis', 'REC')}
            self.data_dict['test']['cands_mat'] = {
                'data': self.create_cands_mat('test', cache_match_type),
                'axes': ('batch', 'cand_axis', 'REC')}

    def load_data(self):
        """
        Fetch and extract the Facebook bAbI-dialog dataset if not already downloaded.

        Returns:
            tuple: training and test filenames are returned
        """
        if self.task < 5:
            self.candidate_answer_filename = 'dialog-babi-candidates.txt'
            self.kb_filename = 'dialog-babi-kb-all.txt'
            self.cands_mat_filename = 'babi-cands-with-matchtype_{}.npy'
            self.vocab_filename = 'dialog-babi-vocab-task{}.pkl'.format(self.task + 1)
        else:
            self.candidate_answer_filename = 'dialog-babi-task6-dstc2-candidates.txt'
            self.kb_filename = 'dialog-babi-task6-dstc2-kb.txt'
            self.cands_mat_filename = 'dstc2-cands-with-matchtype_{}.npy'
            self.vocab_filename = 'dstc2-vocab-task{}.pkl'.format(self.task + 1)

        self.vectorized_filename = 'vectorized_task{}.pkl'.format(self.task + 1)

        self.data_dict = {}
        self.vocab = None
        self.workdir, filepath = valid_path_append(
            self.path, '', self.filename)
        if not os.path.exists(filepath):
<<<<<<< HEAD
            license_link = """https://github.com/vyraun/chatbot-MemN2N-tensorflow/blob/
                            master/data/dialog-bAbI-tasks/LICENSE.txt"""
            if license_prompt('bAbI-dialog',
                              'https://research.fb.com/downloads/babi/',
                              'Creative Commons Attribution 3.0',
                              license_link,
                              self.path) is False:
=======
            if license_prompt('bAbI-dialog', self.url, self.path) is False:
>>>>>>> f235e99a
                sys.exit(0)

            fetch_file(self.url, self.filename, filepath, self.size)

        self.babi_dir_name = self.filename.split('.')[0]

        self.candidate_answer_filename = self.babi_dir_name + \
            '/' + self.candidate_answer_filename
        self.kb_filename = self.babi_dir_name + '/' + self.kb_filename
        self.cands_mat_filename = os.path.join(
            self.workdir, self.babi_dir_name + '/' + self.cands_mat_filename)
        self.vocab_filename = self.babi_dir_name + '/' + self.vocab_filename
        self.vectorized_filename = self.babi_dir_name + '/' + self.vectorized_filename

        task_name = self.babi_dir_name + '/' + self.tasks[self.task] + '{}.txt'

        train_file = os.path.join(self.workdir, task_name.format('trn'))
        dev_file = os.path.join(self.workdir, task_name.format('dev'))
        test_file_postfix = 'tst-OOV' if self.oov else 'tst'
        test_file = os.path.join(
            self.workdir,
            task_name.format(test_file_postfix))

        cand_file = os.path.join(self.workdir, self.candidate_answer_filename)
        kb_file = os.path.join(self.workdir, self.kb_filename)
        vocab_file = os.path.join(self.workdir, self.vocab_filename)
        vectorized_file = os.path.join(self.workdir, self.vectorized_filename)

        if (os.path.exists(train_file) is False
            or os.path.exists(dev_file) is False
            or os.path.exists(test_file) is False
                or os.path.exists(cand_file) is False):
            with tarfile.open(filepath, 'r:gz') as f:
                f.extractall(self.workdir)

        return train_file, dev_file, test_file, cand_file, kb_file, vocab_file, vectorized_file

    @staticmethod
    def parse_dialog(fn, use_time=True, use_speaker_tag=True):
        """
        Given a dialog file, parse into user and bot utterances, adding time and speaker tags.

        Args:
            fn (str): Filename to parse
            use_time (bool, optional): Flag to append 'time-words' to the end of each utterance
            use_speaker_tag (bool, optional): Flag to append tags specifiying the speaker to
                each utterance.
        """
        with open(fn, 'r') as f:
            text = f.readlines()

        # Going to be filled with triplets of (memory, last user utterance,
        # desired bot utterance)
        all_dialogues = []
        current_memory = []

        for line in tqdm(text, desc="Parsing"):
            line = line.replace('\n', '')

            # End of dialgue
            if not line:
                current_memory = []
                continue

            number = line.split(' ')[0]

            if '\t' not in line:
                # Line is returned results form API call, store as memory in
                # current dialogue
                current_memory.append(line.split(' ') + ['<USER>'])
            else:
                user_utt, bot_utt = ' '.join(line.split(' ')[1:]).split('\t')

                # Split utterances into words so we can encode as BOW query
                user_utt_w = user_utt.split(' ')
                bot_utt_w = bot_utt.split(' ')

                # Add training example
                # Don't split bot utterance so we can directly compare with
                # candidate answers (and make onehot)
                all_dialogues.append(
                    (current_memory[:], user_utt_w[:], bot_utt))

                # Add time words and speaker tag
                if use_time:
                    user_utt_w += [str(number) + "_TIME"]
                    bot_utt_w += [str(number) + "_TIME"]
                if use_speaker_tag:
                    user_utt_w += ['<USER>']
                    bot_utt_w += ['<BOT>']

                # Add split and modified user and bot utterances to memory
                current_memory += [user_utt_w, bot_utt_w]

        return all_dialogues

    def words_to_vector(self, words):
        """
        Convert a list of words into vector form.

        Args:
            words (list) : List of words.

        Returns:
            list : Vectorized list of words.
        """
        return [self.word_to_index[w] if w in self.vocab else self.word_to_index[
            '<OOV>'] for w in words]

    def one_hot_vector(self, answer):
        """
        Create one-hot representation of an answer.

        Args:
            answer (string) : The word answer.

        Returns:
            list : One-hot representation of answer.
        """
        vector = np.zeros(self.num_cands)
        vector[self.candidate_answers.index(answer)] = 1
        return vector

    def vectorize_stories(self, data):
        """
        Convert (memory, user_utt, answer) word data into vectors.

        If sentence length < max_utt_len it is padded with 0's
        If memory length < memory size, it is padded with empty memorys (max_utt_len 0's)

        Args:
            data (tuple) : Tuple of memories, user_utt, answer word data.

        Returns:
            tuple : Tuple of memories, memory_lengths, user_utt, answer vectors.
        """
        m, ml, m_mask, u, a = [], [], [], [], []
        for mem, utt, answer in tqdm(data, desc="Vectorizing"):
            m.append([self.words_to_vector(sent) for sent in mem])
            ml.append(len(mem))
            mask_zero_len = self.memory_size - ml[-1]
            m_mask.append([1.0 for _ in range(ml[-1])] +
                          [0.0 for _ in range(mask_zero_len)])

            u.append(self.words_to_vector(utt))
            a.append(self.one_hot_vector(answer))

        m = np.array([pad_sentences(sents, self.max_utt_len) for sents in m])
        m = pad_stories(m, self.max_utt_len, self.memory_size, self.vocab_size)
        m_mask = np.array(m_mask)

        u = pad_sentences(u, self.max_utt_len)
        a = np.array(a)

        return (m, m_mask, u, a)

    def vectorize_cands(self, data):
        """
        Convert candidate answer word data into vectors.

        If sentence length < max_cand_len it is padded with 0's

        Args:
            data (list of lists) : list of candidate answers split into words

        Returns:
            tuple (2d numpy array): padded numpy array of word indexes forr all candidate answers
        """
        c = []
        for cand in data:
            c.append(self.words_to_vector(cand))

        c = pad_sentences(c, self.max_cand_len)
        return c

    def get_vocab(self, dialog):
        """
        Compute vocabulary from the set of dialogs.
        """
        # Extract only the memory words and user utterance words (these will
        # contain all vocab in the end)
        dialog_words = [x[0] + [x[1]] for x in dialog]

        # Concatenate separate dialogues
        all_utts = list(itertools.chain.from_iterable(dialog_words))
        # Concatenate all utterances to get list of words
        all_words = list(itertools.chain.from_iterable(all_utts))

        # Add candidate answer words
        all_words += list(itertools.chain.from_iterable(self.candidate_answers_w))

        if self.use_match_type:
            # Add match-type words
            self.match_type_vocab = list(set(self.kb_ents_to_type.values()))
            all_words += list(self.match_type_vocab) + \
                self.kb_ents_to_type.keys()
            # Also compute indicies into each candidate vector for the
            # different match types (fixed position)
            self.match_type_idxs = {
                mt: i + self.max_cand_len_pre_match for i,
                mt in enumerate(
                    self.match_type_vocab)}
        else:
            self.match_type_vocab = None
            self.match_type_idxs = None

        vocab = list(set(all_words))
        return vocab

    def compute_statistics(self):
        """
        Compute vocab, word index, and max length of stories and queries.
        """
        all_dialog = self.train_dialog + self.dev_dialog + self.test_dialog

        self.max_cand_len_pre_match = max(
            list(map(len, self.candidate_answers_w)))

        vocab = self.get_vocab(all_dialog)

        self.vocab = vocab
        # Reserve 0 for masking via pad_sequences, 1 for oov
        self.vocab_size = len(vocab) + 2

        if os.path.exists(self.vocab_file):
            with open(self.vocab_file, 'rb') as f:
                self.word_to_index = pickle.load(f)

            self.index_to_word = dict((self.word_to_index[k], k) for k in self.word_to_index)
        else:
            self.word_to_index = dict((c, i + 2) for i, c in enumerate(vocab))
            self.index_to_word = dict((i + 2, c) for i, c in enumerate(vocab))

            self.word_to_index['<PAD>'] = 0
            self.word_to_index['<OOV>'] = 1
            self.index_to_word[0] = ''  # empty so we dont print a bunch of padding
            self.index_to_word[1] = '<OOV>'

            with open(self.vocab_file, 'wb') as f:
                pickle.dump(self.word_to_index, f)

        memories = [m for m, _, _ in all_dialog]
        self.memory_size = max(list(map(len, memories)))

        dialog_words = [x[0] + [x[1]] for x in all_dialog]
        # Concatenate separate dialogues
        all_utts = list(itertools.chain.from_iterable(dialog_words))
        self.max_utt_len = max(list(map(len, all_utts)))

        self.num_cands = len(self.candidate_answers)

        if self.use_match_type:
            # Add num_match_types slots to each candidate answer so they can
            # be filled if we find a matching word
            self.max_cand_len = self.max_cand_len_pre_match + \
                len(self.match_type_vocab)
        else:
            self.max_cand_len = self.max_cand_len_pre_match

    @staticmethod
    def clean_cands(cand):
        """
        Remove leading line number and final newline from candidate answer
        """
        return ' '.join(cand.split(' ')[1:]).replace('\n', '')

    def load_candidate_answers(self):
        """
        Load candidate answers from file, compute number, and store for final softmax
        """
        with open(self.cand_file, 'r') as f:
            cands_text = f.readlines()
        self.candidate_answers = list(map(self.clean_cands, cands_text))

        # Create BOW representation of candidate answers for final prediction
        # softmax
        candidate_answers_w = list(
            map(lambda x: x.split(' '), self.candidate_answers))
        return candidate_answers_w

    def process_interactive(
            self,
            line_in,
            context,
            response,
            db_results,
            time_feat):
        """
        Parse a given user's input into the same format as training, build the memory
        from the given context and previous response, update the context.
        """
        # Parse user input
        line_in = line_in.replace('\n', '')
        line_w = line_in.split(' ')

        # Enocde user input and current context
        user_utt_w = self.words_to_vector(line_w)

        # Add last bot response to context before we create memory
        if response:
            bot_utt_w = response.split(' ')
            bot_utt_w += [str(time_feat - 1) + "_TIME", '<BOT>']
            context += [bot_utt_w]

        # If line_in is not silence, we are cutting off the api call
        # and making a correction
        if db_results and line_in == '<SILENCE>':
            for result in db_results:
                res_utt_w = result.split(' ')
                # Dont add time words to DB results
                # res_utt_w += [str(time_feat) + "_TIME", '<USER>']
                context += [res_utt_w]
                time_feat += 1

        # truncate context to max memory size
        context = context[-self.memory_size:]
        memory = [self.words_to_vector(sent) for sent in context]

        # Compute memory mask
        ml = len(memory)
        mask_zero_len = self.memory_size - ml
        m_mask = [1.0 for _ in range(ml)] + [0.0 for _ in range(mask_zero_len)]
        m_mask = np.array(m_mask)

        # Pad memory to max memory fize
        memory = pad_sentences(memory, self.max_utt_len)
        memory_pad = (
            np.zeros(
                (self.memory_size, self.max_utt_len))).astype(
            dtype=np.int32)
        memory_pad[:len(memory)] = memory

        # Pad user utt to sentence size
        user_utt_pad = (np.zeros((self.max_utt_len,))).astype(dtype=np.int32)
        user_utt_trunc = user_utt_w[-self.max_utt_len:]
        user_utt_pad[:len(user_utt_trunc)] = user_utt_trunc

        # Add time features and store user utterance in context
        user_utt_w_mem = line_w + [str(time_feat) + "_TIME", '<USER>']
        context += [user_utt_w_mem]

        # Compute candidate_matrix if match features, otherwise just return
        # None & it'll use default
        if self.use_match_type:
            # dupliucate candidates for all examples
            cands_mat = np.array(self.cands)

            all_words = list(np.unique(memory.flatten())) + \
                list(np.unique(user_utt_trunc))

            # For each word, if it's an entity, add it's match-type word to the
            # candidate
            for word in all_words:
                if word in self.kb_ents_to_type.keys():
                    cand_idxs = self.kb_ents_to_cand_idxs[word]
                    ent_type_word = self.kb_ents_to_type[word]
                    match_type_word_idx = self.match_type_idxs[ent_type_word]

                    cands_mat[cand_idxs, match_type_word_idx] = ent_type_word
        else:
            cands_mat = None

        time_feat += 1

        return user_utt_pad, context, memory_pad, m_mask, cands_mat, time_feat

    def load_kb(self):
        """
        Load knowledge base from file, parse into entities and types
        """
        with open(self.kb_file, 'r') as f:
            kb_text = f.readlines()

        if self.task < 5:
            # Split each kb entry into entity and entity type match, store as
            # dict
            kb_ents_to_type = {x.strip().split(
                '\t')[-1]: x.strip().split(' ')[2].split('\t')[-2] + "_MATCH" for x in kb_text}
        else:
            kb_ents_to_type = {
                x.strip().split(' ')[3]: x.strip().split(' ')[2] +
                "_MATCH" for x in kb_text}

        return kb_ents_to_type

    def create_match_maps(self):
        """
        Create dictionary mapping from each entity in the knowledge base to the set of
        indicies in the candidate_answers array that contain that entity. Will be used for
        quickly adding the match type features to the candidate answers during fprop.
        """

        kb_ents = self.kb_ents_to_type.keys()

        kb_ents_to_cand_idxs = {}

        for ent in kb_ents:
            kb_ents_to_cand_idxs[ent] = []

            for c_idx, cand in enumerate(self.candidate_answers_w):
                if ent in cand:
                    kb_ents_to_cand_idxs[ent].append(c_idx)

        return kb_ents_to_cand_idxs

    def encode_match_feats(self):
        """
        Replace entity names and match type names with indexes
        """
        self.kb_ents_to_type = {
            self.word_to_index[k]: self.word_to_index[v] for k,
            v in self.kb_ents_to_type.items()}
        self.kb_ents_to_cand_idxs = {
            self.word_to_index[k]: v for k,
            v in self.kb_ents_to_cand_idxs.items()}
        self.match_type_idxs = {
            self.word_to_index[k]: v for k,
            v in self.match_type_idxs.items()}

    def create_cands_mat(self, data_split, cache_match_type):
        """
        Add match type features to candidate answers for each example in the dataaset.
        Caches once complete.
        """
        cands_mat_filename = self.cands_mat_filename.format(data_split)

        data_dict = self.data_dict[data_split]

        # Returned cached matric if it exists
        if os.path.exists(cands_mat_filename):
            return np.load(cands_mat_filename)

        ndata = data_dict['user_utt']['data'].shape[0]
        # dupliucate candidates for all examples
        cands_mat = np.array([self.cands] * ndata)

        print("Adding match type features to {} set".format(data_split))

        for idx, (mem, utt) in enumerate(
                tqdm(zip(data_dict['memory']['data'], data_dict['user_utt']['data']))):
            # Get list of unique words currently in memory of user utt
            all_words = list(np.unique(mem.flatten())) + list(np.unique(utt))

            # For each word, if it's an entity, add it's match-type word to the
            # candidate
            for word in all_words:
                if word in self.kb_ents_to_type.keys():
                    cand_idxs = self.kb_ents_to_cand_idxs[word]
                    ent_type_word = self.kb_ents_to_type[word]
                    match_type_word_idx = self.match_type_idxs[ent_type_word]

                    cands_mat[idx][
                        cand_idxs, match_type_word_idx] = ent_type_word

        if cache_match_type:
            # Cache computed matrix
            print(
                "Saving candidate matrix for {} to {}".format(
                    data_split,
                    cands_mat_filename))
            np.save(cands_mat_filename, cands_mat)

        return cands_mat<|MERGE_RESOLUTION|>--- conflicted
+++ resolved
@@ -254,17 +254,9 @@
         self.workdir, filepath = valid_path_append(
             self.path, '', self.filename)
         if not os.path.exists(filepath):
-<<<<<<< HEAD
-            license_link = """https://github.com/vyraun/chatbot-MemN2N-tensorflow/blob/
-                            master/data/dialog-bAbI-tasks/LICENSE.txt"""
             if license_prompt('bAbI-dialog',
                               'https://research.fb.com/downloads/babi/',
-                              'Creative Commons Attribution 3.0',
-                              license_link,
                               self.path) is False:
-=======
-            if license_prompt('bAbI-dialog', self.url, self.path) is False:
->>>>>>> f235e99a
                 sys.exit(0)
 
             fetch_file(self.url, self.filename, filepath, self.size)
