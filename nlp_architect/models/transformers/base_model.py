# ******************************************************************************
# Copyright 2017-2019 Intel Corporation
#
# Licensed under the Apache License, Version 2.0 (the "License");
# you may not use this file except in compliance with the License.
# You may obtain a copy of the License at
#
#     http://www.apache.org/licenses/LICENSE-2.0
#
# Unless required by applicable law or agreed to in writing, software
# distributed under the License is distributed on an "AS IS" BASIS,
# WITHOUT WARRANTIES OR CONDITIONS OF ANY KIND, either express or implied.
# See the License for the specific language governing permissions and
# limitations under the License.
# ******************************************************************************
import io
import logging
import os
from typing import List, Union

import torch
from torch.utils.data import DataLoader
from tqdm import tqdm, trange
<<<<<<< HEAD
from transformers import (AdamW, BertConfig, BertTokenizer, RobertaConfig,
                          RobertaTokenizer, XLMConfig, XLMTokenizer,
                          XLNetConfig, XLNetTokenizer,
                          get_linear_schedule_with_warmup)
=======
from transformers import (
    AdamW,
    BertConfig,
    BertTokenizer,
    RobertaConfig,
    RobertaTokenizer,
    XLMConfig,
    XLMTokenizer,
    XLNetConfig,
    XLNetTokenizer,
    get_linear_schedule_with_warmup,
)

>>>>>>> 04da5f1f
from nlp_architect.models import TrainableModel
from nlp_architect.models.transformers.quantized_bert import QuantizedBertConfig

logger = logging.getLogger(__name__)


ALL_MODELS = sum(
    (
        tuple(conf.pretrained_config_archive_map.keys())
        for conf in (BertConfig, XLNetConfig, XLMConfig)
    ),
    (),
)


def get_models(models: List[str]):
    if models is not None:
        return [m for m in ALL_MODELS if m.split("-")[0] in models]
    return ALL_MODELS


class TransformerBase(TrainableModel):
    """
    Transformers base model (for working with pytorch-transformers models)
    """

    MODEL_CONFIGURATIONS = {
        "bert": (BertConfig, BertTokenizer),
        "quant_bert": (QuantizedBertConfig, BertTokenizer),
        "xlnet": (XLNetConfig, XLNetTokenizer),
        "xlm": (XLMConfig, XLMTokenizer),
        "roberta": (RobertaConfig, RobertaTokenizer),
    }

    def __init__(
        self,
        model_type: str,
        model_name_or_path: str,
        labels: List[str] = None,
        num_labels: int = None,
        config_name=None,
        tokenizer_name=None,
        do_lower_case=False,
        output_path=None,
        device="cpu",
        n_gpus=0,
    ):
        """
        Transformers base model (for working with pytorch-transformers models)

        Args:
            model_type (str): transformer model type
            model_name_or_path (str): model name or path to model
            labels (List[str], optional): list of labels. Defaults to None.
            num_labels (int, optional): number of labels. Defaults to None.
            config_name ([type], optional): configuration name. Defaults to None.
            tokenizer_name ([type], optional): tokenizer name. Defaults to None.
            do_lower_case (bool, optional): lower case input words. Defaults to False.
            output_path ([type], optional): model output path. Defaults to None.
            device (str, optional): backend device. Defaults to 'cpu'.
            n_gpus (int, optional): num of gpus. Defaults to 0.

        Raises:
            FileNotFoundError: [description]
        """
        assert model_type in self.MODEL_CONFIGURATIONS.keys(), "unsupported model_type"
        self.model_type = model_type
        self.model_name_or_path = model_name_or_path
        self.labels = labels
        self.num_labels = num_labels
        self.do_lower_case = do_lower_case
        if output_path is not None and not os.path.exists(output_path):
            raise FileNotFoundError("output_path is not found")
        self.output_path = output_path

        self.model_class = None
        config_class, tokenizer_class = self.MODEL_CONFIGURATIONS[model_type]
        self.config_class = config_class
        self.tokenizer_class = tokenizer_class

        self.tokenizer_name = tokenizer_name
        self.tokenizer = self._load_tokenizer(self.tokenizer_name)
        self.config_name = config_name
        self.config = self._load_config(config_name)

        self.model = None
        self.device = device
        self.n_gpus = n_gpus

        self._optimizer = None
        self._scheduler = None

    def to(self, device="cpu", n_gpus=0):
        if self.model is not None:
            self.model.to(device)
            if n_gpus > 1:
                self.model = torch.nn.DataParallel(self.model)
        self.device = device
        self.n_gpus = n_gpus

    @property
    def optimizer(self):
        return self._optimizer

    @optimizer.setter
    def optimizer(self, opt):
        self._optimizer = opt

    @property
    def scheduler(self):
        return self._scheduler

    @scheduler.setter
    def scheduler(self, sch):
        self._scheduler = sch

    def setup_default_optimizer(
        self,
        weight_decay: float = 0.0,
        learning_rate: float = 5e-5,
        adam_epsilon: float = 1e-8,
        warmup_steps: int = 0,
        total_steps: int = 0,
    ):
        # Prepare optimizer and schedule (linear warmup and decay)
        no_decay = ["bias", "LayerNorm.weight"]
        optimizer_grouped_parameters = [
            {
                "params": [
                    p
                    for n, p in self.model.named_parameters()
                    if not any(nd in n for nd in no_decay)
                ],
                "weight_decay": weight_decay,
            },
            {
                "params": [
                    p for n, p in self.model.named_parameters() if any(nd in n for nd in no_decay)
                ],
                "weight_decay": 0.0,
            },
        ]
        self.optimizer = AdamW(optimizer_grouped_parameters, lr=learning_rate, eps=adam_epsilon)
        self.scheduler = get_linear_schedule_with_warmup(
            self.optimizer, num_warmup_steps=warmup_steps, num_training_steps=total_steps
        )

    def _load_config(self, config_name=None):
        config = self.config_class.from_pretrained(
            config_name if config_name else self.model_name_or_path, num_labels=self.num_labels
        )
        return config

    def _load_tokenizer(self, tokenizer_name=None):
        tokenizer = self.tokenizer_class.from_pretrained(
            tokenizer_name if tokenizer_name else self.model_name_or_path,
            do_lower_case=self.do_lower_case,
        )
        return tokenizer

    def save_model(self, output_dir: str, save_checkpoint: bool = False, args=None):
        """
        Save model/tokenizer/arguments to given output directory

        Args:
            output_dir (str): path to output directory
            save_checkpoint (bool, optional): save as checkpoint. Defaults to False.
            args ([type], optional): arguments object to save. Defaults to None.
        """
        # Create output directory if needed
        if not os.path.exists(output_dir):
            os.makedirs(output_dir)

        logger.info("Saving model checkpoint to %s", output_dir)
        model_to_save = self.model.module if hasattr(self.model, "module") else self.model
        model_to_save.save_pretrained(output_dir)
        if not save_checkpoint:
            if self.tokenizer is not None:
                self.tokenizer.save_pretrained(output_dir)
            with io.open(output_dir + os.sep + "labels.txt", "w", encoding="utf-8") as fw:
                for l in self.labels:
                    fw.write("{}\n".format(l))
            if args is not None:
                torch.save(args, os.path.join(output_dir, "training_args.bin"))

    @classmethod
    def load_model(cls, model_path: str, model_type: str, *args, **kwargs):
        """
        Create a TranformerBase deom from given path

        Args:
            model_path (str): path to model
            model_type (str): model type

        Returns:
            TransformerBase: model
        """
        # Load a trained model and vocabulary from given path
        if not os.path.exists(model_path):
            raise FileNotFoundError
        with io.open(model_path + os.sep + "labels.txt") as fp:
            labels = [l.strip() for l in fp.readlines()]
        return cls(
            model_type=model_type, model_name_or_path=model_path, labels=labels, *args, **kwargs
        )

    @staticmethod
    def get_train_steps_epochs(
        max_steps: int, num_train_epochs: int, gradient_accumulation_steps: int, num_samples: int
    ):
        """
        get train steps and epochs

        Args:
            max_steps (int): max steps
            num_train_epochs (int): num epochs
            gradient_accumulation_steps (int): gradient accumulation steps
            num_samples (int): number of samples

        Returns:
            Tuple: total steps, number of epochs
        """
        if max_steps > 0:
            t_total = max_steps
            num_train_epochs = max_steps // (num_samples // gradient_accumulation_steps) + 1
        else:
            t_total = num_samples // gradient_accumulation_steps * num_train_epochs
        return t_total, num_train_epochs

    def get_logits(self, batch):
        self.model.eval()
        inputs = self._batch_mapper(batch)
        outputs = self.model(**inputs)
        return outputs[-1]

<<<<<<< HEAD
    def _train(self,
               data_set: DataLoader,
               dev_data_set: Union[DataLoader, List[DataLoader]] = None,
               test_data_set: Union[DataLoader, List[DataLoader]] = None,
               gradient_accumulation_steps: int = 1,
               per_gpu_train_batch_size: int = 8,
               max_steps: int = -1,
               num_train_epochs: int = 3,
               max_grad_norm: float = 1.0,
               logging_steps: int = 50,
               save_steps: int = 100,
               training_args: str = None,
               best_result_file: str = None):
=======
    def _train(
        self,
        data_set: DataLoader,
        dev_data_set: Union[DataLoader, List[DataLoader]] = None,
        test_data_set: Union[DataLoader, List[DataLoader]] = None,
        gradient_accumulation_steps: int = 1,
        per_gpu_train_batch_size: int = 8,
        max_steps: int = -1,
        num_train_epochs: int = 3,
        max_grad_norm: float = 1.0,
        logging_steps: int = 50,
        save_steps: int = 100,
    ):
>>>>>>> 04da5f1f
        """Run model training
            batch_mapper: a function that maps a batch into parameters that the model
                          expects in the forward method (for use with custom heads and models).
                          If None it will default to the basic models input structure.
            logging_callback_fn: a function that is called in each evaluation step
                          with the model as a parameter.

        """
        t_total, num_train_epochs = self.get_train_steps_epochs(
            max_steps, num_train_epochs, gradient_accumulation_steps, len(data_set)
        )
        if self.optimizer is None and self.scheduler is None:
            logger.info("Loading default optimizer and scheduler")
            self.setup_default_optimizer(total_steps=t_total)

        train_batch_size = per_gpu_train_batch_size * max(1, self.n_gpus)
        logger.info("***** Running training *****")
        logger.info("  Num examples = %d", len(data_set.dataset))
        logger.info("  Num Epochs = %d", num_train_epochs)
        logger.info("  Instantaneous batch size per GPU/CPU = %d", per_gpu_train_batch_size)
        logger.info(
            "  Total train batch size (w. parallel, distributed & accumulation) = %d",
            train_batch_size * gradient_accumulation_steps,
        )
        logger.info("  Gradient Accumulation steps = %d", gradient_accumulation_steps)
        logger.info("  Total optimization steps = %d", t_total)

        global_step = 0
        best_dev = 0
        dev_test = 0
        set_test = False
        tr_loss, logging_loss = 0.0, 0.0
        self.model.zero_grad()
        train_iterator = trange(num_train_epochs, desc="Epoch")
        for epoch, _ in enumerate(train_iterator):
            print('****** Epoch: ' + str(epoch))
            epoch_iterator = tqdm(data_set, desc="Train iteration")
            for step, batch in enumerate(epoch_iterator):
                self.model.train()
                batch = tuple(t.to(self.device) for t in batch)
                inputs = self._batch_mapper(batch)
                outputs = self.model(**inputs)
                loss = outputs[0]  # get loss

                if self.n_gpus > 1:
                    loss = loss.mean()  # mean() to average on multi-gpu parallel training
                if gradient_accumulation_steps > 1:
                    loss = loss / gradient_accumulation_steps

                loss.backward()
                torch.nn.utils.clip_grad_norm_(self.model.parameters(), max_grad_norm)

                tr_loss += loss.item()
                if (step + 1) % gradient_accumulation_steps == 0:
                    self.optimizer.step()
                    self.scheduler.step()
                    self.model.zero_grad()
                    global_step += 1

                    if logging_steps > 0 and global_step % logging_steps == 0:
                        # Log metrics and run evaluation on dev/test
                        for i, ds in enumerate([dev_data_set, test_data_set]):
                            if ds is None:  # got no data loader
                                continue
                            if isinstance(ds, DataLoader):
                                ds = [ds]
                            for d in ds:
                                logits, label_ids = self._evaluate(d)
<<<<<<< HEAD
                                f1 = self.evaluate_predictions(logits, label_ids)
                                if i == 0 and f1 > best_dev:  # dev set
                                    best_dev = f1
                                    set_test = True
                                    best_model_path = os.path.join(self.output_path, 'best_dev')
                                    self.save_model(best_model_path, args=training_args)
                                elif set_test:
                                    dev_test = f1
                                    set_test = False
                                    if best_result_file is not None:
                                        with open(best_result_file, 'a+') as f:
                                            f.write(
                                                'best dev= ' + str(best_dev)
                                                + ', test= ' + str(dev_test))
                        logger.info("\n\nBest dev=%s. test=%s\n", str(best_dev), str(dev_test))
                        logger.info('lr = {}'.format(self.scheduler.get_lr()[0]))
                        logger.info('loss = {}'.format((tr_loss - logging_loss) / logging_steps))
=======
                                self.evaluate_predictions(logits, label_ids)
                        logger.info("lr = {}".format(self.scheduler.get_lr()[0]))
                        logger.info("loss = {}".format((tr_loss - logging_loss) / logging_steps))
>>>>>>> 04da5f1f
                        logging_loss = tr_loss

                    if save_steps > 0 and global_step % save_steps == 0:
                        # Save model checkpoint
                        self.save_model_checkpoint(
                            output_path=self.output_path, name="checkpoint-{}".format(global_step)
                        )

                if 0 < max_steps < global_step:
                    epoch_iterator.close()
                    break
            if 0 < max_steps < global_step:
                train_iterator.close()
                break

        logger.info(" global_step = %s, average loss = %s", global_step, tr_loss)

    def _evaluate(self, data_set: DataLoader):
        logger.info("***** Running inference *****")
        logger.info(" Batch size: {}".format(data_set.batch_size))
        eval_loss = 0.0
        nb_eval_steps = 0
        preds = None
        out_label_ids = None
        for batch in tqdm(data_set, desc="Inference iteration"):
            self.model.eval()
            batch = tuple(t.to(self.device) for t in batch)

            with torch.no_grad():
                inputs = self._batch_mapper(batch)
                outputs = self.model(**inputs)
                if "labels" in inputs:
                    tmp_eval_loss, logits = outputs[:2]
                    eval_loss += tmp_eval_loss.mean().item()
                else:
                    logits = outputs[0]
            nb_eval_steps += 1
            model_output = logits.detach().cpu()
            model_out_label_ids = inputs["labels"].detach().cpu() if "labels" in inputs else None
            if preds is None:
                preds = model_output
                out_label_ids = model_out_label_ids
            else:
                preds = torch.cat((preds, model_output), dim=0)
                out_label_ids = (
                    torch.cat((out_label_ids, model_out_label_ids), dim=0)
                    if out_label_ids is not None
                    else None
                )
        if out_label_ids is None:
            return preds
        return preds, out_label_ids

    def _batch_mapper(self, batch):
        mapping = {
            "input_ids": batch[0],
            "attention_mask": batch[1],
            # XLM don't use segment_ids
            "token_type_ids": batch[2]
            if self.model_type in ["bert", "quant_bert", "xlnet"]
            else None,
        }
        if len(batch) == 4:
            mapping.update({"labels": batch[3]})
        return mapping

    def evaluate_predictions(self, logits, label_ids):
        raise NotImplementedError(
            "evaluate_predictions method must be implemented in order to"
            "be used for dev/test set evaluation"
        )

    def save_model_checkpoint(self, output_path: str, name: str):
        """
        save model checkpoint

        Args:
            output_path (str): output path
            name (str): name of checkpoint
        """
        output_dir_path = os.path.join(output_path, name)
        self.save_model(output_dir_path, save_checkpoint=True)


class InputFeatures(object):
    """A single set of features of data."""

    def __init__(self, input_ids, input_mask, segment_ids, label_id=None, valid_ids=None):
        self.input_ids = input_ids
        self.input_mask = input_mask
        self.segment_ids = segment_ids
        self.label_id = label_id
        self.valid_ids = valid_ids<|MERGE_RESOLUTION|>--- conflicted
+++ resolved
@@ -21,12 +21,6 @@
 import torch
 from torch.utils.data import DataLoader
 from tqdm import tqdm, trange
-<<<<<<< HEAD
-from transformers import (AdamW, BertConfig, BertTokenizer, RobertaConfig,
-                          RobertaTokenizer, XLMConfig, XLMTokenizer,
-                          XLNetConfig, XLNetTokenizer,
-                          get_linear_schedule_with_warmup)
-=======
 from transformers import (
     AdamW,
     BertConfig,
@@ -40,7 +34,6 @@
     get_linear_schedule_with_warmup,
 )
 
->>>>>>> 04da5f1f
 from nlp_architect.models import TrainableModel
 from nlp_architect.models.transformers.quantized_bert import QuantizedBertConfig
 
@@ -276,7 +269,6 @@
         outputs = self.model(**inputs)
         return outputs[-1]
 
-<<<<<<< HEAD
     def _train(self,
                data_set: DataLoader,
                dev_data_set: Union[DataLoader, List[DataLoader]] = None,
@@ -290,21 +282,6 @@
                save_steps: int = 100,
                training_args: str = None,
                best_result_file: str = None):
-=======
-    def _train(
-        self,
-        data_set: DataLoader,
-        dev_data_set: Union[DataLoader, List[DataLoader]] = None,
-        test_data_set: Union[DataLoader, List[DataLoader]] = None,
-        gradient_accumulation_steps: int = 1,
-        per_gpu_train_batch_size: int = 8,
-        max_steps: int = -1,
-        num_train_epochs: int = 3,
-        max_grad_norm: float = 1.0,
-        logging_steps: int = 50,
-        save_steps: int = 100,
-    ):
->>>>>>> 04da5f1f
         """Run model training
             batch_mapper: a function that maps a batch into parameters that the model
                           expects in the forward method (for use with custom heads and models).
@@ -373,7 +350,6 @@
                                 ds = [ds]
                             for d in ds:
                                 logits, label_ids = self._evaluate(d)
-<<<<<<< HEAD
                                 f1 = self.evaluate_predictions(logits, label_ids)
                                 if i == 0 and f1 > best_dev:  # dev set
                                     best_dev = f1
@@ -391,11 +367,6 @@
                         logger.info("\n\nBest dev=%s. test=%s\n", str(best_dev), str(dev_test))
                         logger.info('lr = {}'.format(self.scheduler.get_lr()[0]))
                         logger.info('loss = {}'.format((tr_loss - logging_loss) / logging_steps))
-=======
-                                self.evaluate_predictions(logits, label_ids)
-                        logger.info("lr = {}".format(self.scheduler.get_lr()[0]))
-                        logger.info("loss = {}".format((tr_loss - logging_loss) / logging_steps))
->>>>>>> 04da5f1f
                         logging_loss = tr_loss
 
                     if save_steps > 0 and global_step % save_steps == 0:
